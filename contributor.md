--- conflicted
+++ resolved
@@ -27,11 +27,7 @@
 
 Jinhyun So, PhD student, USC, USA
 
-<<<<<<< HEAD
 Bill Yuchen Lin, PhD student, USC, USA
-=======
-Yuchen Lin, PhD student, USC, USA
->>>>>>> 6d4b9609
 
 Yanfang Li, MS, USC, USA; Project Manager
 
