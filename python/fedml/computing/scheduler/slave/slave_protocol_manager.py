<<<<<<< HEAD
import copy
import json
=======

>>>>>>> a932082a
import os
import uuid

from fedml.computing.scheduler.scheduler_core.general_constants import GeneralConstants
from fedml.core.distributed.communication.mqtt.mqtt_manager import MqttManager

from ..comm_utils.job_cleanup import JobCleanup
from .base_slave_protocol_manager import FedMLBaseSlaveProtocolManager
from .launch_job_runner_manager import FedMLLaunchJobRunnerManager


class FedMLLaunchSlaveProtocolManager(FedMLBaseSlaveProtocolManager):

    def generate_communication_manager(self):
        if self.communication_mgr is None:
            self.communication_mgr = MqttManager(
                self.agent_config["mqtt_config"]["BROKER_HOST"],
                self.agent_config["mqtt_config"]["BROKER_PORT"],
                self.agent_config["mqtt_config"]["MQTT_USER"],
                self.agent_config["mqtt_config"]["MQTT_PWD"],
                self.agent_config["mqtt_config"]["MQTT_KEEPALIVE"],
                f"FedML_Launch_Slave_Agent_@{self.user_name}@_@{self.current_device_id}@_@{str(uuid.uuid4())}@",
                self.topic_last_will,
                json.dumps({"ID": self.edge_id, "status": GeneralConstants.MSG_MLOPS_SERVER_STATUS_OFFLINE})
            )

    def __init__(self, args, agent_config=None):
        FedMLBaseSlaveProtocolManager.__init__(self, args, agent_config=agent_config)
        self.message_center_name = "launch_slave_agent"

    # TODO(alaydshah): This method can be potentially removed.
    # Override
    def generate_topics(self):
        super().generate_topics()

    # TODO(alaydshah): This method can be potentially removed.
    # Override
    def register_handlers(self):
        super().register_handlers()

    # Override
    def _generate_protocol_manager_instance(self, args, agent_config=None):
        return FedMLLaunchSlaveProtocolManager(args, agent_config=agent_config)

    # Override
    def _get_job_runner_manager(self):
        return FedMLLaunchJobRunnerManager.get_instance()

    # Override
    def _process_connection_ready(self):
        from fedml.core.mlops import sync_deploy_id
        sync_deploy_id(
            self.edge_id, self.model_device_server_id, self.model_device_client_edge_id_list,
            message_center=self.message_center)

    # TODO(alaydshah): This method can be potentially removed.
    # Override
    def _process_connection_lost(self):
        pass

    # TODO(alaydshah): Double initialization of deploy master and worker agents. This can be potentially removed.
    # Override
    def _init_extra_items(self):
        super()._init_extra_items()

        # Sync the data when startup
        JobCleanup.get_instance().sync_data_on_startup(self.args.edge_id)

        # Start the monitor process
        self.mlops_metrics.stop_device_realtime_perf()
        self.mlops_metrics.report_device_realtime_perf(self.args, self.args.agent_config["mqtt_config"])

    def save_deploy_ids(self, deploy_master_edge_id=None, deploy_slave_edge_id=None):
        if deploy_master_edge_id is not None:
            self.model_device_server_id = deploy_master_edge_id

        if deploy_slave_edge_id is not None:
            if self.model_device_client_edge_id_list is None:
                self.model_device_client_edge_id_list = list()
            self.model_device_client_edge_id_list.append(deploy_slave_edge_id)

        # Save the deployed master and worker id list to the environment variable.
        os.environ["FEDML_DEPLOY_MASTER_ID"] = str(self.model_device_server_id)
        os.environ["FEDML_DEPLOY_WORKER_IDS"] = str(self.model_device_client_edge_id_list)<|MERGE_RESOLUTION|>--- conflicted
+++ resolved
@@ -1,9 +1,6 @@
-<<<<<<< HEAD
+
 import copy
 import json
-=======
-
->>>>>>> a932082a
 import os
 import uuid
 
