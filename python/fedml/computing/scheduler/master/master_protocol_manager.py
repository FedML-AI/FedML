import json
import uuid

from fedml.computing.scheduler.scheduler_core.general_constants import GeneralConstants
from fedml.core.distributed.communication.mqtt.mqtt_manager import MqttManager

from .base_master_protocol_manager import FedMLBaseMasterProtocolManager
from .launch_job_runner_manager import FedMLLaunchJobRunnerManager


class FedMLLaunchMasterProtocolManager(FedMLBaseMasterProtocolManager):

    def __init__(self, args, agent_config=None):
        FedMLBaseMasterProtocolManager.__init__(self, args, agent_config=agent_config)
        self.message_center_name = "launch_master_agent"

<<<<<<< HEAD
    def generate_communication_manager(self):
        if self.communication_mgr is None:
            self.communication_mgr = MqttManager(
                self.agent_config["mqtt_config"]["BROKER_HOST"],
                self.agent_config["mqtt_config"]["BROKER_PORT"],
                self.agent_config["mqtt_config"]["MQTT_USER"],
                self.agent_config["mqtt_config"]["MQTT_PWD"],
                self.agent_config["mqtt_config"]["MQTT_KEEPALIVE"],
                f"FedML_Launch_Master_Agent_@{self.user_name}@_@{self.current_device_id}@_@{str(uuid.uuid4())}@",
                self.topic_last_will,
                json.dumps({"ID": self.edge_id, "status": GeneralConstants.MSG_MLOPS_SERVER_STATUS_OFFLINE})
            )
=======
        # Override
    def generate_topics(self):
        super().generate_topics()

    # Override
    def add_protocol_handler(self):
        super().add_protocol_handler()
>>>>>>> 29a397fe

    # Override
    def _generate_protocol_manager_instance(self, args, agent_config=None):
        return FedMLLaunchMasterProtocolManager(args, agent_config=agent_config)

    # Override
    def _get_job_runner_manager(self):
        return FedMLLaunchJobRunnerManager.get_instance()

    # Override
    def _init_extra_items(self):
        # Start the monitor process
        self.mlops_metrics.stop_device_realtime_perf()
        self.mlops_metrics.report_device_realtime_perf(
            self.args, self.args.agent_config["mqtt_config"], is_client=False)

    # Override
<<<<<<< HEAD
    def _process_job_complete_status(self, run_id, server_id, complete_payload):
        # Complete the job runner
        self._get_job_runner_manager().complete_job_runner(
            run_id, args=self.args, server_id=server_id, request_json=complete_payload,
            run_as_cloud_agent=self.run_as_cloud_agent, run_as_cloud_server=self.run_as_cloud_server,
            use_local_process_as_cloud_server=self.use_local_process_as_cloud_server)
=======
    def print_connected_info(self):
        super().print_connected_info()
>>>>>>> 29a397fe

    def generate_agent_instance(self):
        from .master_agent import FedMLLaunchMasterAgent
        return FedMLLaunchMasterAgent()<|MERGE_RESOLUTION|>--- conflicted
+++ resolved
@@ -14,7 +14,6 @@
         FedMLBaseMasterProtocolManager.__init__(self, args, agent_config=agent_config)
         self.message_center_name = "launch_master_agent"
 
-<<<<<<< HEAD
     def generate_communication_manager(self):
         if self.communication_mgr is None:
             self.communication_mgr = MqttManager(
@@ -27,16 +26,6 @@
                 self.topic_last_will,
                 json.dumps({"ID": self.edge_id, "status": GeneralConstants.MSG_MLOPS_SERVER_STATUS_OFFLINE})
             )
-=======
-        # Override
-    def generate_topics(self):
-        super().generate_topics()
-
-    # Override
-    def add_protocol_handler(self):
-        super().add_protocol_handler()
->>>>>>> 29a397fe
-
     # Override
     def _generate_protocol_manager_instance(self, args, agent_config=None):
         return FedMLLaunchMasterProtocolManager(args, agent_config=agent_config)
@@ -53,17 +42,12 @@
             self.args, self.args.agent_config["mqtt_config"], is_client=False)
 
     # Override
-<<<<<<< HEAD
     def _process_job_complete_status(self, run_id, server_id, complete_payload):
         # Complete the job runner
         self._get_job_runner_manager().complete_job_runner(
             run_id, args=self.args, server_id=server_id, request_json=complete_payload,
             run_as_cloud_agent=self.run_as_cloud_agent, run_as_cloud_server=self.run_as_cloud_server,
             use_local_process_as_cloud_server=self.use_local_process_as_cloud_server)
-=======
-    def print_connected_info(self):
-        super().print_connected_info()
->>>>>>> 29a397fe
 
     def generate_agent_instance(self):
         from .master_agent import FedMLLaunchMasterAgent
