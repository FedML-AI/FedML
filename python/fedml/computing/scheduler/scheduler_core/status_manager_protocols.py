import json
import logging
import os
import shutil
import time
from os import listdir

from ....core.mlops.mlops_runtime_log_daemon import MLOpsRuntimeLogDaemon
from ....core.mlops.mlops_metrics import MLOpsMetrics
from ..slave.client_constants import ClientConstants
from ..master.server_constants import ServerConstants
from ..master.server_data_interface import FedMLServerDataInterface
from .message_common import LogArgs
from .general_constants import GeneralConstants
from ..scheduler_core.compute_cache_manager import ComputeCacheManager


class FedMLStatusManager(object):
    def __init__(self, run_id=None, edge_id=None, server_id=None,
                 edge_id_list=None, running_scheduler_contract=None,
                 status_center=None, message_center=None):
        self.run_id = run_id
        self.edge_id = edge_id
        self.server_id = server_id
        self.edge_id_list = edge_id_list
        self.edge_status_dict = None
        self.running_scheduler_contract = running_scheduler_contract if running_scheduler_contract is not None else dict()
        self.message_reporter = MLOpsMetrics()
        self.message_reporter.set_messenger(message_center)
        self.status_reporter = MLOpsMetrics()
        self.status_reporter.set_messenger(status_center, send_message_func=status_center.send_status_message)
        self.status_center = status_center
        self.message_center = message_center
        self.log_args = LogArgs(role="server", edge_id=self.edge_id,
                                server_id=self.server_id, log_file_dir=ServerConstants.get_log_file_dir())

        self.job_status_in_slave = dict()
        self.entire_job_status = None
        self.job_status_in_master = dict()
        self.slave_devices_status = dict()
        self.master_devices_status = dict()
        self.completed_job_status_list = [ServerConstants.MSG_MLOPS_SERVER_STATUS_FAILED,
                                          ServerConstants.MSG_MLOPS_SERVER_STATUS_FINISHED,
                                          ServerConstants.MSG_MLOPS_SERVER_STATUS_KILLED]

    def __repr__(self):
        return "<{klass} @{id:x} {attrs}>".format(
            klass=self.__class__.__name__,
            id=id(self) & 0xFFFFFF,
            attrs=" ".join("{}={!r}".format(k, v) for k, v in self.__dict__.items()),
        )

    def add_job_status_in_slave(self, device_id, status):
        self.job_status_in_slave[device_id] = self._status_transition(status)

    def add_job_status_in_master(self, device_id, status):
        self.job_status_in_master[device_id] = self._status_transition(status)

    def set_entire_job_status(self, status):
        self.entire_job_status = status

    def add_slave_device_status(self, device_id, status):
        self.slave_devices_status[device_id] = self._status_transition(status)

    def add_master_device_status(self, run_id, device_id, status):
        self.master_devices_status[device_id] = self._status_transition(status)

    def get_job_status_in_slave(self, device_id):
        return self.job_status_in_slave.get(device_id, None)

    def get_job_status_in_master(self, device_id):
        return self.job_status_in_master.get(device_id, None)

    def get_entire_job_status(self):
        return self.entire_job_status

    def get_slave_device_status(self, device_id):
        return self.slave_devices_status.get(device_id, None)

    def get_master_device_status(self, device_id):
        return self.master_devices_status.get(device_id, None)

    def is_job_completed(self):
        if self.entire_job_status and self.entire_job_status in self.completed_job_status_list:
            return True
        return False

    def _status_transition(self, status):
        transition_status = status
        if self.entire_job_status is not None:
            if self.entire_job_status == ServerConstants.MSG_MLOPS_SERVER_STATUS_FAILED or \
                    self.entire_job_status == ServerConstants.MSG_MLOPS_SERVER_STATUS_FINISHED:
                if status == ClientConstants.MSG_MLOPS_CLIENT_STATUS_FAILED or \
                        status == ClientConstants.MSG_MLOPS_CLIENT_STATUS_FINISHED or \
                        status == ClientConstants.MSG_MLOPS_CLIENT_STATUS_KILLED:
                    transition_status = status
                else:
                    transition_status = ClientConstants.MSG_MLOPS_CLIENT_STATUS_KILLED

        return transition_status

    def save_job_status(self):
        ComputeCacheManager.get_instance().set_redis_params()
        ComputeCacheManager.get_instance().get_status_cache().save_job_status(
            self.run_id, self.get_entire_job_status())

    def save_device_status_in_job(self, device_id):
        ComputeCacheManager.get_instance().set_redis_params()
        ComputeCacheManager.get_instance().get_status_cache().save_device_status_in_job(
            self.run_id, device_id, self.get_job_status_in_slave(device_id))

    def process_job_completed_status(self, master_id, status):
        # Stop the system performance monitor
        try:
            self.message_reporter.stop_sys_perf()
        except Exception as ex:
            pass

        # Stop the job process
        ServerConstants.cleanup_learning_process(self.run_id)
        ServerConstants.cleanup_bootstrap_process(self.run_id)

        # Remove the package download directory.
        try:
            local_package_path = ServerConstants.get_package_download_dir()
            for package_file in listdir(local_package_path):
                if os.path.basename(package_file).startswith("run_" + str(self.run_id)):
                    shutil.rmtree(os.path.join(local_package_path, package_file), ignore_errors=True)
        except Exception as e:
            pass

        # Stop log processor for current run
        MLOpsRuntimeLogDaemon.get_instance(self.log_args).stop_log_processor(self.run_id, master_id)

        # RunProcessUtils.kill_process(cloud_server_process.pid)
        # self.stop_cloud_server()
        # self.remove_listener_for_run_metrics(self.run_id)
        # self.remove_listener_for_run_logs(self.run_id)
<<<<<<< HEAD
=======

        self.message_center.receive_message(
            GeneralConstants.get_topic_complete_job(master_id),
            json.dumps(GeneralConstants.get_payload_complete_job(self.run_id, master_id)))
>>>>>>> 29a397fe

        if self.status_center.is_deployment_status_center:
            if status == ServerConstants.MSG_MLOPS_SERVER_STATUS_FAILED:
                self.report_deployment_status(self.run_id, GeneralConstants.MSG_MODELOPS_DEPLOYMENT_STATUS_FAILED)
<<<<<<< HEAD
        else:
            self.message_center.receive_message(
                GeneralConstants.get_topic_complete_job(master_id),
                json.dumps(GeneralConstants.get_payload_complete_job(self.run_id, master_id)))

            self.message_center.stop_message_center()
            self.status_center.stop_status_center()
=======
>>>>>>> 29a397fe

    def process_job_exception_status(self, master_id, status):
        # Report exception job status
        self.report_exception_status(status)

        # Save the job status to local storage
        FedMLServerDataInterface.get_instance().save_job_status(self.run_id, master_id, status, status)

    def process_job_running_status(self, master_id, status):
        self.message_reporter.report_server_training_status(
            self.run_id, status, edge_id=master_id, running_json=self.running_scheduler_contract, update_db=False)

    def status_center_process_master_status(self, topic, payload):
        request_json = json.loads(payload)
        is_retain = request_json.get("is_retain", False)
        if is_retain:
            return
        run_id = request_json["run_id"]
        status = request_json["status"]
        edge_id = request_json["edge_id"]
        server_id = request_json.get("server_id", None)
        if server_id is None or str(server_id) == "0":
            server_id = self.server_id
        run_id_str = str(run_id)

        # Process the job status
        if status in (ServerConstants.MSG_MLOPS_SERVER_STATUS_FINISHED,
                      ServerConstants.MSG_MLOPS_SERVER_STATUS_FAILED,
                      ServerConstants.MSG_MLOPS_SERVER_STATUS_KILLED):
            self.process_job_completed_status(server_id, status)
        elif status == ServerConstants.MSG_MLOPS_SERVER_STATUS_EXCEPTION:
            self.process_job_exception_status(server_id, status)
        else:
            self.process_job_running_status(server_id, status)

        # Process the consensus status
        self.process_job_status_consensus(run_id, server_id, status)

    def process_job_status_consensus(self, run_id, master_id, status):
        # Set the master status in the job and entire job status
        self.set_entire_job_status(status)
        self.add_job_status_in_master(master_id, status)
        status = self.get_entire_job_status()

        # Set the device status based on the job status
        if self.edge_status_dict is not None:
            for edge_id_item, edge_status_item in self.edge_status_dict.items():
                if edge_id_item == "server":
                    continue

                # Calc the device status based on the job status
                consensus_device_status = FedMLStatusManager.get_device_consensus_status_in_job(
                    status, edge_status_item)
                if consensus_device_status is not None:
                    self.message_reporter.report_client_training_status(
                        edge_id_item, consensus_device_status, run_id=run_id, update_db=False)

        # Save the job status to local storage
        FedMLServerDataInterface.get_instance().save_job_status(run_id, master_id, status, status)

        # Report the status to message center
        self.message_reporter.report_server_training_status(run_id, status, edge_id=master_id, update_db=False)

        # Broadcast the status to slave agents
        self.message_reporter.report_job_status(run_id, status)

    @staticmethod
    def get_device_consensus_status_in_job(job_status, device_status):
        if job_status == ServerConstants.MSG_MLOPS_SERVER_STATUS_FAILED:
            if device_status == ClientConstants.MSG_MLOPS_CLIENT_STATUS_FAILED or \
                    device_status == ClientConstants.MSG_MLOPS_CLIENT_STATUS_FINISHED or \
                    device_status == ClientConstants.MSG_MLOPS_CLIENT_STATUS_KILLED:
                return device_status
            else:
                return ClientConstants.MSG_MLOPS_CLIENT_STATUS_KILLED
        else:
            return None

    def get_device_consensus_status_in_current_device(self, edge_id, status):
        self.add_job_status_in_slave(edge_id, status)
        consensus_status = self.get_job_status_in_slave(edge_id)
        consensus_status = ClientConstants.MSG_MLOPS_CLIENT_STATUS_FAILED \
            if consensus_status == ClientConstants.MSG_MLOPS_CLIENT_STATUS_EXCEPTION else consensus_status
        return consensus_status

    def status_center_process_slave_status(self, topic, payload):
        payload_json = json.loads(payload)
        run_id = payload_json.get("run_id", None)
        edge_id = payload_json.get("edge_id", None)
        status = payload_json.get("status", None)
        init_edge_id_list = payload_json.get("init_all_edge_id_list", None)
        init_server_id = payload_json.get("init_server_id", None)

        if self.edge_status_dict is None:
            self.edge_status_dict = dict()

        if init_edge_id_list is not None:
            self.edge_status_dict[f"server"] = init_server_id
            for edge_id_item in init_edge_id_list:
                self.edge_status_dict[f"{edge_id_item}"] = \
                    ClientConstants.MSG_MLOPS_CLIENT_STATUS_IDLE

        if run_id is not None and edge_id is not None:
            self.edge_status_dict[f"{edge_id}"] = status

            self.process_device_status(run_id, edge_id, status)

    def process_device_status(self, run_id, edge_id, status):
        number_of_failed_edges = 0
        number_of_finished_edges = 0
        number_of_killed_edges = 0
        server_id = self.edge_status_dict.get("server", 0)
        enable_fault_tolerance, fault_tolerance_rate = self.parse_fault_tolerance_params(run_id)
        running_edges_list = list()
        edge_nums = 0
        for edge_id_item, status_item in self.edge_status_dict.items():
            if edge_id_item == "server":
                continue

            edge_nums += 1
            if status_item is None or status_item == ServerConstants.MSG_MLOPS_SERVER_STATUS_FAILED or \
                    status_item == ServerConstants.MSG_MLOPS_SERVER_STATUS_EXCEPTION:
                number_of_failed_edges += 1
                continue

            if status_item == ServerConstants.MSG_MLOPS_SERVER_STATUS_FINISHED:
                number_of_finished_edges += 1
                continue

            if status_item == ServerConstants.MSG_MLOPS_SERVER_STATUS_KILLED:
                number_of_killed_edges += 1
                continue

            if status_item == ServerConstants.MSG_MLOPS_SERVER_STATUS_IDLE or \
                    status_item == ServerConstants.MSG_MLOPS_SERVER_STATUS_OFFLINE:
                continue

            running_edges_list.append(edge_id_item)

        # Report client status
        consensus_status = self.get_device_consensus_status_in_current_device(edge_id, status)
        self.message_reporter.report_client_training_status(edge_id, consensus_status, run_id=run_id, update_db=False)

        # Report server status based on the fault tolerance model and parameters
        if edge_nums <= 0:
            return
        status_to_report = self.calculate_server_status(
            run_id, edge_nums, number_of_failed_edges, number_of_finished_edges, number_of_killed_edges,
            running_edges_list, enable_fault_tolerance=enable_fault_tolerance,
            fault_tolerance_rate=fault_tolerance_rate)
        if status_to_report is not None:
            logging.info(f"Run completed when processing edge status, will report status {status_to_report}")
            self.report_server_status(run_id, server_id, server_id, status_to_report)

    def calculate_server_status(
            self, run_id, total_edge_nums, number_of_failed_edges, number_of_finished_edges,
            number_of_killed_edges, running_edges_list, enable_fault_tolerance=False,
            fault_tolerance_rate=0.8
    ):
        # Report server status based on the fault tolerance model and parameters
        actual_failed_rate = number_of_failed_edges / total_edge_nums
        all_edges_run_completed = True if len(running_edges_list) <= 0 else False
        if all_edges_run_completed:
            status_to_report = None
            if enable_fault_tolerance:
                if actual_failed_rate >= fault_tolerance_rate:
                    status_to_report = ServerConstants.MSG_MLOPS_SERVER_STATUS_FAILED
                    self.report_exception_status(
                        running_edges_list, run_id=run_id, status=status_to_report)
                    return status_to_report
                else:
                    if number_of_killed_edges == total_edge_nums:
                        status_to_report = ServerConstants.MSG_MLOPS_SERVER_STATUS_KILLED
                    else:
                        status_to_report = ServerConstants.MSG_MLOPS_SERVER_STATUS_FINISHED
            else:
                if number_of_failed_edges > 0:
                    status_to_report = ServerConstants.MSG_MLOPS_SERVER_STATUS_FAILED
                elif number_of_finished_edges == total_edge_nums:
                    status_to_report = ServerConstants.MSG_MLOPS_SERVER_STATUS_FINISHED
                elif number_of_killed_edges == total_edge_nums:
                    status_to_report = ServerConstants.MSG_MLOPS_SERVER_STATUS_KILLED

            return status_to_report

    def parse_fault_tolerance_params(self, run_id):
        run_json = self.running_scheduler_contract.get(str(run_id), None)
        if run_json is None:
            return False, 0
        run_config = run_json.get("run_config", {})
        run_params = run_config.get("parameters", {})
        common_args = run_params.get("common_args", {})
        enable_fault_tolerance = common_args.get("enable_fault_tolerance", False)
        fault_tolerance_rate = common_args.get("fault_tolerance_rate", 0)
        return enable_fault_tolerance, fault_tolerance_rate

    def report_server_status(self, run_id, edge_id, server_id, status):
        self.status_reporter.report_server_id_status(
            run_id, status, edge_id=edge_id, server_id=server_id, server_agent_id=server_id, update_db=False)

    def report_exception_status(self, status):
        self.message_reporter.report_job_status(self.run_id, status)

    def status_center_process_slave_status_to_master_in_slave_agent(self, topic, payload):
        # Forward the status message to the sender queue of message center.
        self.message_center.send_message(topic, payload)

    def status_center_process_slave_status_to_mlops_in_slave_agent(self, topic, payload):
        # Forward the status message to message center.
        self.message_center.send_message(topic, payload)

    def status_center_request_job_status_from_master_in_slave_agent(self, topic, payload):
        # Parse the parameters
        payload_json = json.loads(payload)
        run_id = payload_json.get("run_id", None)
        master_id = payload_json.get("master_id", None)
        edge_id = payload_json.get("edge_id", None)

        # Request the job status from master agent.
        topic_request_job_status = f"{GeneralConstants.MSG_TOPIC_REQUEST_JOB_STATUS_PREFIX}{master_id}"
        payload_request_job_status = {"run_id": run_id, "edge_id": edge_id}
        self.message_center.send_message(topic_request_job_status, json.dumps(payload_request_job_status))

    def report_deployment_status(self, run_id, status):
        deployment_status_topic = "model_ops/model_device/return_deployment_status"
        deployment_status_payload = {"end_point_id": run_id, "end_point_name": "",
                                     "model_name": "",
                                     "model_url": "",
                                     "model_status": status,
                                     "timestamp": int(format(time.time_ns() / 1000.0, '.0f'))}
        logging.info(f"[StatusCenter] deployment_status_payload is sent to mlops: {deployment_status_payload}")

        self.message_center.send_message_json(deployment_status_topic, json.dumps(deployment_status_payload))<|MERGE_RESOLUTION|>--- conflicted
+++ resolved
@@ -136,18 +136,14 @@
         # self.stop_cloud_server()
         # self.remove_listener_for_run_metrics(self.run_id)
         # self.remove_listener_for_run_logs(self.run_id)
-<<<<<<< HEAD
-=======
 
         self.message_center.receive_message(
             GeneralConstants.get_topic_complete_job(master_id),
             json.dumps(GeneralConstants.get_payload_complete_job(self.run_id, master_id)))
->>>>>>> 29a397fe
 
         if self.status_center.is_deployment_status_center:
             if status == ServerConstants.MSG_MLOPS_SERVER_STATUS_FAILED:
                 self.report_deployment_status(self.run_id, GeneralConstants.MSG_MODELOPS_DEPLOYMENT_STATUS_FAILED)
-<<<<<<< HEAD
         else:
             self.message_center.receive_message(
                 GeneralConstants.get_topic_complete_job(master_id),
@@ -155,8 +151,6 @@
 
             self.message_center.stop_message_center()
             self.status_center.stop_status_center()
-=======
->>>>>>> 29a397fe
 
     def process_job_exception_status(self, master_id, status):
         # Report exception job status
