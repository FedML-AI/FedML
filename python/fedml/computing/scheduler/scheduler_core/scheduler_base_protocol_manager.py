--- conflicted
+++ resolved
@@ -300,7 +300,6 @@
         active_msg = {"ID": edge_id, "status": GeneralConstants.MSG_MLOPS_SERVER_STATUS_IDLE}
         self.message_center.send_message_json(self.topic_active, json.dumps(active_msg))
 
-<<<<<<< HEAD
     def register(self, topic: str, callback: callable):
         self.subscribed_topics.add(topic)
         self.communication_mgr.subscribe_msg(topic)
@@ -310,12 +309,11 @@
         self.subscribed_topics.remove(topic)
         self.communication_mgr.unsubscribe_msg(topic)
         self.message_center.remove_message_listener(topic)
-=======
+
     def post_status_center_stopping_message(self, run_id=None):
         topic_status_center_stopping = GeneralConstants.FEDML_TOPIC_STATUS_CENTER_STOP
         payload = {"run_id": run_id}
         self.status_reporter.send_message(topic_status_center_stopping, json.dumps(payload))
->>>>>>> 29a397fe
 
     def set_parent_agent(self, parent_agent):
         self.parent_agent = parent_agent