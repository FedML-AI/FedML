--- conflicted
+++ resolved
@@ -41,11 +41,7 @@
                      inference_use_gpu, inference_memory_size,
                      inference_convertor_image, inference_server_image,
                      infer_host, model_is_from_open, model_params,
-<<<<<<< HEAD
                      model_from_open, token, master_ip, edge_id):
-=======
-                     model_from_open, token, edge_id):
->>>>>>> 773c4767
     logging.info("Model deployment is starting...")
 
     use_simulation_test_without_triton = False
@@ -313,6 +309,11 @@
                     shutil.copyfile(src_model_file, dst_model_file)
 
     if inference_engine == ClientConstants.INFERENCE_ENGINE_TYPE_INT_DEFAULT:
+        logging.info(f"master ip: {master_ip}, worker ip: {infer_host}")
+        if infer_host == master_ip:
+            logging.info("infer_host is the same as master ip, will use 127.0.0.1 to avoid firewall issue")
+            infer_host = "127.0.0.1"
+
         try:
             client = docker.from_env()
         except Exception:
@@ -321,8 +322,8 @@
             return "", "", None, None, None
 
         default_server_container_name = "{}".format(
-            ClientConstants.FEDML_DEFAULT_SERVER_CONTAINER_NAME_PREFIX) + "__" +\
-            security_utils.get_content_hash(running_model_name)
+            ClientConstants.FEDML_DEFAULT_SERVER_CONTAINER_NAME_PREFIX) + "__" + \
+                                        security_utils.get_content_hash(running_model_name)
 
         try:
             exist_container_obj = client.containers.get(default_server_container_name)
@@ -408,7 +409,8 @@
         log_deployment_result(end_point_id, model_id, default_server_container_name,
                               ClientConstants.CMD_TYPE_RUN_DEFAULT_SERVER,
                               running_model_name, inference_engine, inference_http_port, inference_type="default",
-                              retry_interval=10, deploy_attempt_threshold=usr_indicated_retry_cnt)
+                              retry_interval=10, deploy_attempt_threshold=usr_indicated_retry_cnt,
+                              request_input_example=request_input_example, infer_host=infer_host)
 
         # Check if the inference server is ready
         inference_output_url, running_model_version, ret_model_metadata, ret_model_config = \
@@ -521,7 +523,7 @@
 
 
 def should_exit_logs(end_point_id, model_id, cmd_type, model_name, inference_engine, inference_port,
-                     inference_type="default"):
+                     inference_type="default", request_input_example=None, infer_host="127.0.0.1"):
     sudo_prefix = "sudo "
     sys_name = platform.system()
     if sys_name == "Darwin":
@@ -563,7 +565,8 @@
         #                             security_utils.get_content_hash(model_name)
         try:
             inference_output_url, model_version, model_metadata, model_config = \
-                get_model_info(model_name, inference_engine, inference_port, inference_type=inference_type)
+                get_model_info(model_name, inference_engine, inference_port, infer_host,
+                               inference_type=inference_type, request_input_example=request_input_example)
             logging.info("Log test for deploying model successfully, inference url: {}, "
                          "model metadata: {}, model config: {}".
                          format(inference_output_url, model_metadata, model_config))
@@ -577,7 +580,8 @@
 def log_deployment_result(end_point_id, model_id, cmd_container_name, cmd_type,
                           inference_model_name, inference_engine,
                           inference_http_port, inference_type="default",
-                          retry_interval=10, deploy_attempt_threshold=10):
+                          retry_interval=10, deploy_attempt_threshold=10,
+                          request_input_example=None, infer_host="127.0.0.1"):
     deploy_attempt = 0
     last_out_logs = ""
     last_err_logs = ""
@@ -639,7 +643,8 @@
         # should_exit_logs will ping the inference container
         # return True if ready
         if should_exit_logs(end_point_id, model_id, cmd_type, inference_model_name, inference_engine,
-                            inference_http_port, inference_type):
+                            inference_http_port, inference_type, request_input_example,
+                            infer_host):
             break
 
         # Not yet ready, retry
@@ -655,7 +660,7 @@
 
 def is_client_inference_container_ready(infer_url_host, inference_http_port, inference_model_name, local_infer_url,
                                         inference_type="default", model_version="", request_input_example=None):
-    logging.info(f"The inference type is {inference_type}")
+    logging.info(f"Inference type: {inference_type}, infer_url_host {infer_url_host}")
 
     if inference_type == "default":
         default_client_container_ready_url = "http://{}:{}/ready".format("0.0.0.0", inference_http_port)
@@ -708,19 +713,14 @@
         return inference_output_url, model_version, model_metadata, model_config
 
 
-def get_model_info(model_name, inference_engine, inference_http_port, infer_host=None, is_hg_model=False,
+def get_model_info(model_name, inference_engine, inference_http_port, infer_host="127.0.0.1", is_hg_model=False,
                    inference_type="default", request_input_example=None):
     if model_name is None:
         return "", "", {}, {}
 
-    local_ip = ClientConstants.get_local_ip()
-    if infer_host is not None and infer_host != "127.0.0.1":
-        infer_url_host = infer_host
-    else:
-        infer_url_host = local_ip
-    local_infer_url = "{}:{}".format(infer_url_host, inference_http_port)
-    logging.info(f"The infer_url_host is {infer_url_host}")
-    logging.info("triton infer url: {}.".format(local_infer_url))
+    local_infer_url = "{}:{}".format(infer_host, inference_http_port)
+    logging.info(f"The infer_url_host is {infer_host}")
+    logging.info(f"Local infer url: {local_infer_url}.")
 
     if is_hg_model:
         inference_model_name = "{}_{}_inference".format(model_name, str(inference_engine))
@@ -728,7 +728,7 @@
         inference_model_name = model_name
 
     response_from_client_container = is_client_inference_container_ready(
-        infer_url_host, inference_http_port, inference_model_name, local_infer_url,
+        infer_host, inference_http_port, inference_model_name, local_infer_url,
         inference_type, model_version="", request_input_example=request_input_example)
 
     logging.info(f"The res is {response_from_client_container}")
