--- conflicted
+++ resolved
@@ -86,10 +86,6 @@
         mlops.log({"Test/Loss": test_loss, "round": args.round_idx})
 
         stats = {"test_acc": test_acc, "test_loss": test_loss}
-<<<<<<< HEAD
-        logging.info(stats)
-=======
         logging.info(stats)
 
-        return (test_acc, test_loss, None, None)
->>>>>>> dd289c0a
+        return (test_acc, test_loss, None, None)