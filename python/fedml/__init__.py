import logging
from copy import deepcopy

import multiprocess as multiprocessing
import os
import random

import numpy as np
import torch

import fedml
from .cli.env.collect_env import collect_env
from .constants import (
    FEDML_TRAINING_PLATFORM_SIMULATION,
    FEDML_SIMULATION_TYPE_SP,
    FEDML_SIMULATION_TYPE_MPI,
    FEDML_SIMULATION_TYPE_NCCL,
    FEDML_TRAINING_PLATFORM_CROSS_SILO,
    FEDML_TRAINING_PLATFORM_CROSS_DEVICE,
)
from .core.common.ml_engine_backend import MLEngineBackend

_global_training_type = None
_global_comm_backend = None

__version__ = "0.7.447"


def init(args=None):
    if args is None:
        args = load_arguments(fedml._global_training_type, fedml._global_comm_backend)

    """Initialize FedML Engine."""
    collect_env(args)

    fedml._global_training_type = args.training_type
    fedml._global_comm_backend = args.backend

    """
    # Windows/Linux/MacOS compatability issues on multi-processing
    # https://github.com/pytorch/pytorch/issues/3492
    """
    if multiprocessing.get_start_method() != "spawn":
        # force all platforms (Windows/Linux/MacOS) to use the same way (spawn) for multiprocessing
        multiprocessing.set_start_method("spawn", force=True)

    """
    # https://stackoverflow.com/questions/53014306/error-15-initializing-libiomp5-dylib-but-found-libiomp5-dylib-already-initial
    """
    os.environ["KMP_DUPLICATE_LIB_OK"] = "True"

    seed = args.random_seed
    random.seed(seed)
    np.random.seed(seed)
    torch.manual_seed(seed)
    torch.cuda.manual_seed_all(seed)
    torch.backends.cudnn.deterministic = True

    mlops.pre_setup(args)

    if args.training_type == FEDML_TRAINING_PLATFORM_SIMULATION and hasattr(args, "backend") and args.backend == "MPI":
        args = init_simulation_mpi(args)

    elif args.training_type == FEDML_TRAINING_PLATFORM_SIMULATION and hasattr(args, "backend") and args.backend == "sp":
        args = init_simulation_sp(args)
    elif (
        args.training_type == FEDML_TRAINING_PLATFORM_SIMULATION
        and hasattr(args, "backend")
        and args.backend == FEDML_SIMULATION_TYPE_NCCL
    ):
        from .simulation.nccl.base_framework.common import FedML_NCCL_Similulation_init

        args = FedML_NCCL_Similulation_init(args)

    elif args.training_type == FEDML_TRAINING_PLATFORM_CROSS_SILO:
        if not hasattr(args, "scenario"):
            args.scenario = "horizontal"
        if args.scenario == "horizontal":
            init_cross_silo_horizontal(args)
        elif args.scenario == "hierarchical":
            args = init_cross_silo_hierarchical(args)

    elif args.training_type == FEDML_TRAINING_PLATFORM_CROSS_DEVICE:
        args = init_cross_device(args)
    else:
        raise Exception("no such setting: training_type = {}, backend = {}".format(args.training_type, args.backend))

    manage_profiling_args(args)

    update_client_id_list(args)

    mlops.init(args)
<<<<<<< HEAD

    if hasattr(args, "process_id") and args.process_id is not None:
        logging.info("args.rank = {}, args.process_id = {}, args.worker_num = {}".format(args.rank, args.process_id, args.worker_num))
    else:
        logging.info("args.rank = {}, args.worker_num = {}".format(args.rank, args.worker_num))
=======
    
>>>>>>> ab46d9a1
    update_client_specific_args(args)
    print_args(args)

    return args


def print_args(args):
    mqtt_config_path = None
    s3_config_path = None
    args_copy = args
    if hasattr(args_copy, "mqtt_config_path"):
        mqtt_config_path = args_copy.mqtt_config_path
        args_copy.mqtt_config_path = ""
    if hasattr(args_copy, "s3_config_path"):
        s3_config_path = args_copy.s3_config_path
        args_copy.s3_config_path = ""
    logging.info("==== args = {}".format(vars(args_copy)))
    if hasattr(args_copy, "mqtt_config_path"):
        args_copy.mqtt_config_path = mqtt_config_path
    if hasattr(args_copy, "s3_config_path"):
        args_copy.s3_config_path = s3_config_path


def update_client_specific_args(args):
    """
        data_silo_config is used for reading specific configuration for each client
        Example: In fedml_config.yaml, we have the following configuration
        client_specific_args: 
            data_silo_config: 
                [
                    fedml_config/data_silo_1_config.yaml,
                    fedml_config/data_silo_2_config.yaml,
                    fedml_config/data_silo_3_config.yaml,
                    fedml_config/data_silo_4_config.yaml,
                ]
            data_silo_1_config.yaml contains some client client speicifc arguments.
    """
    if (
        hasattr(args, "data_silo_config")
    ):
        # reading the clients file
        logging.info("data_silo_config is defined in fedml_config.yaml")
        args.rank = int(args.rank)
        args.worker_num = len(args.data_silo_config)
        if args.rank > 0:
            extra_config_path = args.data_silo_config[args.rank - 1]
            extra_config = args.load_yaml_config(extra_config_path)
            args.set_attr_from_config(extra_config)
    else:
        logging.info("data_silo_config is not defined in fedml_config.yaml")


def init_simulation_mpi(args):
    from mpi4py import MPI

    comm = MPI.COMM_WORLD
    process_id = comm.Get_rank()
    world_size = comm.Get_size()
    args.comm = comm
    args.process_id = process_id
    args.rank = process_id
    args.worker_num = world_size
    if process_id == 0:
        args.role = "server"
    else:
        args.role = "client"
    return args


def init_simulation_sp(args):
    return args


def init_simulation_nccl(args):
    return


def manage_profiling_args(args):
    if not hasattr(args, "sys_perf_profiling"):
        args.sys_perf_profiling = True
    if not hasattr(args, "sys_perf_profiling"):
        args.sys_perf_profiling = True

    if args.sys_perf_profiling:
        from .core.mlops.mlops_profiler_event import MLOpsProfilerEvent

        MLOpsProfilerEvent.enable_sys_perf_profiling()

    if args.enable_wandb:
        wandb_only_server = getattr(args, "wandb_only_server", None)
        if (wandb_only_server and args.rank == 0 and args.process_id == 0) or not wandb_only_server:
            wandb_entity = getattr(args, "wandb_entity", None)
            if wandb_entity is not None:
                wandb_args = {
                    "entity": args.wandb_entity,
                    "project": args.wandb_project,
                    "config": args,
                }
            else:
                wandb_args = {
                    "project": args.wandb_project,
                    "config": args,
                }

            if hasattr(args, "run_name"):
                wandb_args["name"] = args.run_name

            if hasattr(args, "wandb_group_id"):
                # wandb_args["group"] = args.wandb_group_id
                wandb_args["group"] = "Test1"
                wandb_args["name"] = f"Client {args.rank}"
                wandb_args["job_type"] = str(args.rank)

            import wandb

            wandb.init(**wandb_args)

            from .core.mlops.mlops_profiler_event import MLOpsProfilerEvent

            MLOpsProfilerEvent.enable_wandb_tracking()


def manage_cuda_rpc_args(args):

    if (not hasattr(args, "enable_cuda_rpc")) or (not args.using_gpu):
        args.enable_cuda_rpc = False

    if args.enable_cuda_rpc and args.backend != "TRPC":
        args.enable_cuda_rpc = False
        print("Argument enable_cuda_rpc is ignored. Cuda RPC only works with TRPC backend.")

    # When Cuda RPC is not used, tensors should be moved to cpu before transfer with TRPC
    if (not args.enable_cuda_rpc) and args.backend == "TRPC":
        args.cpu_transfer = True
    else:
        args.cpu_transfer = False

    # Valudate arguments related to cuda rpc
    if args.enable_cuda_rpc:
        if not hasattr(args, "cuda_rpc_gpu_mapping"):
            raise Exception("Invalid config. cuda_rpc_gpu_mapping is required when enable_cuda_rpc=True")
        assert type(args.cuda_rpc_gpu_mapping) is dict, "Invalid cuda_rpc_gpu_mapping type. Expected dict"
        assert (
            len(args.cuda_rpc_gpu_mapping) == args.worker_num + 1
        ), f"Invalid cuda_rpc_gpu_mapping. Expected list of size {args.worker_num + 1}"

    print(f"cpu_transfer: {args.cpu_transfer}")
    print(f"enable_cuda_rpc: {args.enable_cuda_rpc}")


def manage_mpi_args(args):
    if hasattr(args, "backend") and args.backend == "MPI":
        from mpi4py import MPI

        comm = MPI.COMM_WORLD
        process_id = comm.Get_rank()
        world_size = comm.Get_size()
        args.comm = comm
        args.rank = process_id
        if process_id == 0:
            args.role = "server"
        else:
            args.role = "client"
        # args.worker_num = worker_num
        assert args.worker_num + 1 == world_size, f"Invalid number of mpi processes. Expected {args.worker_num + 1}"
    else:
        args.comm = None

def init_cross_silo_horizontal(args):
    args.n_proc_in_silo = 1
    args.proc_rank_in_silo = 0
    manage_mpi_args(args)
    manage_cuda_rpc_args(args)
    args.process_id = args.rank
    return args


def init_cross_silo_hierarchical(args):
    manage_mpi_args(args)
    manage_cuda_rpc_args(args)

    # Set intra-silo arguments
    if args.rank == 0:
        args.n_node_in_silo = 1
        args.n_proc_in_silo = 1
        args.rank_in_node = 0
        args.proc_rank_in_silo = 0
    else:
        # Modify arguments to match info set in env by torchrun
        # Silo Topology

        args.n_proc_in_silo = int(os.environ.get("WORLD_SIZE", 1))

        # Rank in node
        args.rank_in_node = int(os.environ.get("LOCAL_RANK", 0))
        args.process_id = args.rank_in_node

        # Rank in silo (process group)
        args.proc_rank_in_silo = int(os.environ.get("RANK", 0))

        # Process group master endpoint
        args.pg_master_address = os.environ.get("MASTER_ADDR", "127.0.0.1")
        args.pg_master_port = os.environ.get("MASTER_PORT", 29300)

        # Launcher Rendezvous
        if not hasattr(args, "launcher_rdzv_port"):
            args.launcher_rdzv_port = 29400

        if not hasattr(args, "n_node_in_silo"):
            args.n_node_in_silo = 1
        if not (hasattr(args, "n_proc_per_node") and args.n_proc_per_node):
            if args.n_node_in_silo == 1 and torch.cuda.is_available():
                gpu_count = torch.cuda.device_count()
                # Checking if launcher is has spawned enoug processes.
                if gpu_count == args.n_proc_in_silo:
                    print(f"Auto assigning GPU to processes.")
                    args.gpu_id = args.proc_rank_in_silo
                else:
                    args.n_proc_per_node = 1
            else:
                args.n_proc_per_node = 1

    return args


def update_client_id_list(args):

    """
        generate args.client_id_list for CLI mode where args.client_id_list is set to None
        In MLOps mode, args.client_id_list will be set to real-time client id list selected by UI (not starting from 1)
    """
    if not hasattr(args, "using_mlops") or (hasattr(args, "using_mlops") and not args.using_mlops):
        if not hasattr(args, "client_id_list") or args.client_id_list is None or args.client_id_list == "None" or args.client_id_list == "[]":
            if (
                args.training_type == FEDML_TRAINING_PLATFORM_CROSS_DEVICE
                or args.training_type == FEDML_TRAINING_PLATFORM_CROSS_SILO
            ):
                if args.rank == 0:
                    client_id_list = []
                    for client_idx in range(args.client_num_per_round):
                        client_id_list.append(client_idx + 1)
                    args.client_id_list = str(client_id_list)
                    print("------------------server client_id_list = {}-------------------".format(args.client_id_list))
                else:
                    # for the client, we only specify its client id in the list, not including others.
                    client_id_list = []
                    client_id_list.append(args.rank)
                    args.client_id_list = str(client_id_list)
                    print("------------------client client_id_list = {}-------------------".format(args.client_id_list))
            else:
                print(
                    "training_type != FEDML_TRAINING_PLATFORM_CROSS_DEVICE and training_type != FEDML_TRAINING_PLATFORM_CROSS_SILO"
                )
        else:
            print("args.client_id_list is not None")
    else:
        print("using_mlops = true")


def init_cross_device(args):
    args.rank = 0  # only server runs on Python package
    return args


def run_distributed():
    pass


from fedml import device
from fedml import data
from fedml import model
from fedml import mlops

from .arguments import load_arguments

from .launch_simulation import run_simulation

from .launch_cross_silo_horizontal import run_cross_silo_server
from .launch_cross_silo_horizontal import run_cross_silo_client

from .launch_cross_silo_hi import run_hierarchical_cross_silo_server
from .launch_cross_silo_hi import run_hierarchical_cross_silo_client

from .launch_cross_device import run_mnn_server

from .core.common.ml_engine_backend import MLEngineBackend

from .runner import FedMLRunner

__all__ = [
    "MLEngineBackend",
    "device",
    "data",
    "model",
    "mlops",
    "FedMLRunner",
    "run_simulation",
    "run_cross_silo_server",
    "run_cross_silo_client",
    "run_hierarchical_cross_silo_server",
    "run_hierarchical_cross_silo_client",
    "run_mnn_server",
]<|MERGE_RESOLUTION|>--- conflicted
+++ resolved
@@ -90,15 +90,12 @@
     update_client_id_list(args)
 
     mlops.init(args)
-<<<<<<< HEAD
 
     if hasattr(args, "process_id") and args.process_id is not None:
         logging.info("args.rank = {}, args.process_id = {}, args.worker_num = {}".format(args.rank, args.process_id, args.worker_num))
     else:
         logging.info("args.rank = {}, args.worker_num = {}".format(args.rank, args.worker_num))
-=======
-    
->>>>>>> ab46d9a1
+
     update_client_specific_args(args)
     print_args(args)
 
