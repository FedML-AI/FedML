--- conflicted
+++ resolved
@@ -69,13 +69,8 @@
             )
             client_idx_in_this_round += 1
 
-<<<<<<< HEAD
-        if self.args.using_mlops:
-            self.mlops_event.log_event_started("server.wait", event_value=str(self.round_idx))
-=======
         if hasattr(self.args, "backend") and self.args.using_mlops:
             self.mlops_event.log_event_started("server.wait")
->>>>>>> 24e6c146
 
     def register_message_receive_handlers(self):
         print("register_message_receive_handlers------")
@@ -136,24 +131,15 @@
         b_all_received = self.aggregator.check_whether_all_receive()
         logger.info("b_all_received = " + str(b_all_received))
         if b_all_received:
-<<<<<<< HEAD
-            if self.args.using_mlops:
+            if hasattr(self.args, "backend") and self.args.using_mlops:
                 self.mlops_event.log_event_ended("server.wait", event_value=str(self.round_idx))
                 self.mlops_event.log_event_started("aggregate", event_value=str(self.round_idx))
 
             global_model_params = self.aggregator.aggregate()
 
-            if self.args.using_mlops:
+            if hasattr(self.args, "backend") and self.args.using_mlops:
                 self.mlops_event.log_event_ended("aggregate", event_value=str(self.round_idx))
-=======
-            if hasattr(self.args, "backend") and self.args.using_mlops:
-                self.mlops_event.log_event_started("aggregate")
-
-            global_model_params = self.aggregator.aggregate()
-
-            if hasattr(self.args, "backend") and self.args.using_mlops:
-                self.mlops_event.log_event_ended("aggregate")
->>>>>>> 24e6c146
+
             try:
                 self.aggregator.test_on_server_for_all_clients(self.round_idx)
             except Exception as e:
@@ -206,13 +192,8 @@
                 self.finish()
                 return
             else:
-<<<<<<< HEAD
-                if self.args.using_mlops:
+                if hasattr(self.args, "backend") and self.args.using_mlops:
                     self.mlops_event.log_event_started("server.wait", event_value=str(self.round_idx))
-=======
-                if hasattr(self.args, "backend") and self.args.using_mlops:
-                    self.mlops_event.log_event_started("wait", event_value=str(self.round_idx))
->>>>>>> 24e6c146
 
     def send_message_init_config(self, receive_id, global_model_params, datasilo_index):
         message = Message(
