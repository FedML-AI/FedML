--- conflicted
+++ resolved
@@ -36,31 +36,23 @@
 
         if hasattr(self.args, "using_mlops") and self.args.using_mlops:
             self.mlops_metrics = MLOpsMetrics()
-<<<<<<< HEAD
-            self.mlops_metrics.set_messenger(self.com_manager_status, self.args)
-=======
             self.mlops_metrics.set_messenger(self.com_manager_status, args)
->>>>>>> 931bf245
             self.mlops_event = MLOpsProfilerEvent(self.args)
             self.aggregator.set_mlops_logger(self.mlops_metrics)
 
         self.start_running_time = 0.0
         self.aggregated_model_url = None
 
-<<<<<<< HEAD
         self.is_initialized = False
         self.client_id_list_in_this_round = None
         self.data_silo_index_list = None
-=======
+
+
     def run(self):
-        # notify MLOps with RUNNING status
         if hasattr(self.args, "using_mlops") and self.args.using_mlops:
             self.mlops_metrics.report_server_training_status(
                 self.args.run_id, MyMessage.MSG_MLOPS_SERVER_STATUS_RUNNING
             )
->>>>>>> 931bf245
-
-    def run(self):
         super().run()
 
     def send_init_msg(self):
@@ -80,13 +72,8 @@
             )
             client_idx_in_this_round += 1
 
-<<<<<<< HEAD
-        if hasattr(self.args, "backend") and self.args.using_mlops:
-            self.mlops_event.log_event_started("server.wait", event_value=str(self.round_idx))
-=======
         if hasattr(self.args, "using_mlops") and self.args.using_mlops:
             self.mlops_event.log_event_started("server.wait")
->>>>>>> 931bf245
 
     def register_message_receive_handlers(self):
         logging.info("register_message_receive_handlers------")
@@ -154,15 +141,8 @@
 
     def handle_message_receive_model_from_client(self, msg_params):
         sender_id = msg_params.get(MyMessage.MSG_ARG_KEY_SENDER)
-<<<<<<< HEAD
-        if hasattr(self.args, "backend") and self.args.using_mlops:
-            self.mlops_event.log_event_ended(
-                "comm_c2s", event_value=str(self.round_idx), event_edge_id=sender_id
-            )
-=======
         if hasattr(self.args, "using_mlops") and self.args.using_mlops:
             self.mlops_event.log_event_ended("comm_c2s",  event_value=str(self.round_idx), event_edge_id=sender_id)
->>>>>>> 931bf245
 
         model_params = msg_params.get(MyMessage.MSG_ARG_KEY_MODEL_PARAMS)
         local_sample_number = msg_params.get(MyMessage.MSG_ARG_KEY_NUM_SAMPLES)
@@ -173,24 +153,13 @@
         b_all_received = self.aggregator.check_whether_all_receive()
         logging.info("b_all_received = " + str(b_all_received))
         if b_all_received:
-<<<<<<< HEAD
-            if hasattr(self.args, "backend") and self.args.using_mlops:
-                self.mlops_event.log_event_ended("server.wait", event_value=str(self.round_idx))
-                self.mlops_event.log_event_started(
-                    "server.agg_and_eval", event_value=str(self.round_idx)
-                )
-=======
             if hasattr(self.args, "using_mlops") and self.args.using_mlops:
                 self.mlops_event.log_event_started("aggregate")
->>>>>>> 931bf245
 
             global_model_params = self.aggregator.aggregate()
 
-<<<<<<< HEAD
-=======
             if hasattr(self.args, "using_mlops") and self.args.using_mlops:
                 self.mlops_event.log_event_ended("aggregate")
->>>>>>> 931bf245
             try:
                 # update the global model which is cached at the server side
                 self.aggregator.set_global_model_params_hi(global_model_params)
@@ -250,15 +219,8 @@
                 self.finish()
                 return
             else:
-<<<<<<< HEAD
-                if hasattr(self.args, "backend") and self.args.using_mlops:
-                    self.mlops_event.log_event_started(
-                        "server.wait", event_value=str(self.round_idx)
-                    )
-=======
                 if hasattr(self.args, "using_mlops") and self.args.using_mlops:
                     self.mlops_event.log_event_started("wait")
->>>>>>> 931bf245
 
     def send_message_init_config(self, receive_id, global_model_params, datasilo_index):
         message = Message(MyMessage.MSG_TYPE_S2C_INIT_CONFIG, self.get_sender_id(), receive_id)
