--- conflicted
+++ resolved
@@ -227,13 +227,8 @@
                                         train_data_local_dict,
                                         test_data_local_dict,
                                         model_trainer)
-<<<<<<< HEAD
-    if args.silo_proc_rank == 0:
+    if args.proc_rank_in_silo == 0:
         logging.info("Initiating Client Manager")
-=======
-    if args.proc_rank_in_silo == 0:
-        logger.info("Initiating Client Manager")
->>>>>>> a303ea51
         client_manager = get_clinet_manager_master(
             args, trainer_dist_adapter, comm, client_rank, size, backend)
     else:
