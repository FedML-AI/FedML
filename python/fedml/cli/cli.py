import collections
import click

import fedml
<<<<<<< HEAD
from fedml.cli.modules import login, logs, launch, diagnosis, logout, build, jobs, model, device, cluster
=======
from fedml.cli.modules import login, logs, launch, diagnosis, logout, build, jobs, model, device
from fedml.cli.modules.utils import OrderedGroup
>>>>>>> 2d8c61ae
from fedml.computing.scheduler.env.collect_env import collect_env


    
    
@click.group(cls=OrderedGroup)
@click.help_option("--help", "-h")
def cli():
    pass


# Add login subcommand module
cli.add_command(login.fedml_login)


# Add logout subcommand module
cli.add_command(logout.fedml_logout)


# Add launch subcommand module
cli.add_command(launch.fedml_launch)

# Add job subcommand module
cli.add_command(jobs.fedml_jobs)


# Add device subcommand module
cli.add_command(device.fedml_device)


# Add model subcommand module
cli.add_command(model.fedml_model)


# Add build subcommand module
cli.add_command(build.fedml_build)

# Add logs subcommand module
cli.add_command(logs.fedml_logs)


@cli.command(
    "env",
    help="collect the environment information to help debugging, including OS, Hardware Architecture, "
         "Python version, etc.",
)
@click.help_option("--help", "-h")
def fedml_env():
    collect_env()


# Add diagnosis subcommand module
cli.add_command(diagnosis.fedml_diagnosis)


@cli.command("version", help="Display fedml version.")
@click.help_option("--help", "-h")
def fedml_version():
    click.echo("fedml version: " + str(fedml.__version__))



# Add cluster subcommand module
cli.add_command(cluster.fedml_clusters)

if __name__ == "__main__":
    cli()<|MERGE_RESOLUTION|>--- conflicted
+++ resolved
@@ -2,12 +2,8 @@
 import click
 
 import fedml
-<<<<<<< HEAD
 from fedml.cli.modules import login, logs, launch, diagnosis, logout, build, jobs, model, device, cluster
-=======
-from fedml.cli.modules import login, logs, launch, diagnosis, logout, build, jobs, model, device
 from fedml.cli.modules.utils import OrderedGroup
->>>>>>> 2d8c61ae
 from fedml.computing.scheduler.env.collect_env import collect_env
 
 
