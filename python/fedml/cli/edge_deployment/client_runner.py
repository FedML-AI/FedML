--- conflicted
+++ resolved
@@ -296,14 +296,9 @@
                 python_program = 'python3'
 
         process = subprocess.Popen([python_program, entry_file,
-<<<<<<< HEAD
-                                    '--cf', conf_file, '--rank', str(dynamic_args_config["rank"])])
-        ClientConstants.save_learning_process(process.pid)
-=======
                                     '--cf', conf_file, '--rank', str(dynamic_args_config["rank"]),
                                     '--role', 'client'])
         FedMLClientRunner.save_learning_process(process.pid)
->>>>>>> 00ffc9e5
 
         self.release_client_mqtt_mgr()
 
