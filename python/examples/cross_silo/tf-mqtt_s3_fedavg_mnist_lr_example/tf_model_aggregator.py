--- conflicted
+++ resolved
@@ -46,20 +46,15 @@
         }
 
         for batch_idx, (x, target) in enumerate(test_data):
-<<<<<<< HEAD
-            x = x.numpy()
-            origin_target = target
-            target = target.numpy()
-            # start_time = time.time_ns()
-=======
->>>>>>> fbfe4366
+            start_time = time.time_ns()
             test_results = self.model.test_on_batch(x=x, y=target, reset_metrics=False)
-            # logging.info("test consume time: {}".format(time.time_ns() - start_time))
+            logging.info("test consume time: {}".format(time.time_ns() - start_time))
 
-            if len(origin_target.size()) == 1:  #
-                metrics["test_total"] += origin_target.size(0)
-            elif len(origin_target.size()) == 2:  # for tasks of next word prediction
-                metrics["test_total"] += origin_target.size(0) * origin_target.size(1)
+            metrics["test_total"] += target.get_shape().num_elements()
+            # if len(target.size()) == 1:  #
+            #     metrics["test_total"] += target.size(0)
+            # elif len(target.size()) == 2:  # for tasks of next word prediction
+            #     metrics["test_total"] += target.size(0) * origin_target.size(1)
 
         metrics["test_acc"] = test_results[1]
         metrics["test_loss"] = test_results[0]
