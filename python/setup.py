import io
import os
import platform

from setuptools import setup, find_packages

try:
    # from wheel.bdist_wheel import bdist_wheel
    from wheel.bdist_wheel import bdist_wheel as _bdist_wheel


    class bdist_wheel(_bdist_wheel):
        def finalize_options(self):
            self.root_is_pure = False
            self.universal = True
            _bdist_wheel.finalize_options(self)

except ImportError:
    bdist_wheel = None

requirements = [
    "numpy>=1.21",
    "PyYAML",
    "h5py",
    "tqdm",
    "wget",
    "paho-mqtt",
    "boto3",
    "scikit-learn",
    "networkx<3.0",
    "click",
    "torch>=1.13.1",
    "torchvision>=0.14.1",
    "spacy",
    "gensim",
    "multiprocess",
    "smart-open==6.3.0",
    "matplotlib",
    "dill",
    "pandas",
    "wandb==0.13.2",
    "httpx",
    "attrs",
    "fastapi==0.92.0",
    "uvicorn",
    "geventhttpclient>=1.4.4,<=2.0.9",
    "aiohttp>=3.8.1",
    "python-rapidjson>=0.9.1",
    "tritonclient",
    "redis",
    "attrdict",
    "ntplib",
    "typing_extensions",
    "chardet",
    "graphviz<0.9.0,>=0.8.1",
    "sqlalchemy",
    "onnx",
    "docker==6.1.3",
    "prettytable",
    "GPUtil",
    "tzlocal",
    "py-machineid",
    "cachetools"
]

requirements_extra_mpi = [
    "mpi4py",
]

requirements_extra_tf = [
    "tensorflow",
    "tensorflow_datasets",
    "tensorflow_federated",
]

requirements_extra_jax = [
]

# https://github.com/apache/incubator-mxnet/issues/18329
requirements_extra_mxnet = [
    "mxnet==2.0.0b1"
]

requirements_extra_crypto = [
    "eciespy",
    "PyNaCl"
]

requirements_extra_fhe = [
    "tenseal",
]

requirements_extra_llm = [
    "accelerate",
    "peft>=0.4.0",
    "transformers[torch]>=4.31.0",
    "datasets>=2.14.0",
    "safetensors",
    "evaluate",
    "einops",
    "sentencepiece",
    "zstandard",
    "ninja",
    "packaging",
]

requirements_extra_deepspeed = [
    "deepspeed>=0.10.2",
]

# if platform.machine() == "x86_64":
#    requirements.append("MNN==1.1.6")

setup(
    name="fedml",
<<<<<<< HEAD
    version="0.8.18a9",
=======
    version="0.8.18b8",
>>>>>>> ae45145f
    author="FedML Team",
    author_email="ch@fedml.ai",
    description="A research and production integrated edge-cloud library for "
                "federated/distributed machine learning at anywhere at any scale.",
    long_description=io.open(os.path.join("README.md"), "r", encoding="utf-8").read(),
    long_description_content_type="text/markdown",
    url="https://github.com/FedML-AI/FedML",
    keywords=[
        "distributed machine learning",
        "federated learning",
        "natural language processing",
        "computer vision",
        "Internet of Things",
    ],
    classifiers=[
        "Operating System :: Microsoft :: Windows",
        "Operating System :: POSIX",
        "Operating System :: Unix",
        "Operating System :: MacOS",
        "Programming Language :: Python :: 3",
        "Programming Language :: Python :: 3.8",
        "Programming Language :: Python :: 3.9",
        "Programming Language :: Python :: 3.10",
        "Programming Language :: Python :: Implementation :: CPython",
        "Programming Language :: Python :: Implementation :: PyPy",
    ],
    packages=find_packages(),
    include_package_data=True,
    data_files=[
        (
            "fedml",
            [
                "fedml/config/simulation_sp/fedml_config.yaml",
                "fedml/config/simulaton_mpi/fedml_config.yaml",
                "fedml/computing/scheduler/build-package/mlops-core/fedml-server/server-package/conf/fedml.yaml",
                "fedml/computing/scheduler/build-package/mlops-core/fedml-server/server-package/fedml/config/fedml_config.yaml",
                "fedml/computing/scheduler/build-package/mlops-core/fedml-client/client-package/conf/fedml.yaml",
                "fedml/computing/scheduler/build-package/mlops-core/fedml-client/client-package/fedml/config/fedml_config.yaml",
                "fedml/computing/scheduler/master/templates/fedml-aggregator-data-pv.yaml",
                "fedml/computing/scheduler/master/templates/fedml-aggregator-data-pvc.yaml",
                "fedml/computing/scheduler/master/templates/fedml-server-deployment.yaml",
                "fedml/computing/scheduler/master/templates/fedml-server-svc.yaml",
                "fedml/core/mlops/ssl/open-dev.fedml.ai_bundle.crt",
                "fedml/core/mlops/ssl/open-test.fedml.ai_bundle.crt",
                "fedml/core/mlops/ssl/open-release.fedml.ai_bundle.crt",
                "fedml/core/mlops/ssl/open-root-ca.crt",
            ],
        )
    ],
    install_requires=requirements,
    extras_require={
        "MPI": requirements_extra_mpi,
        "gRPC": "grpcio",
        "tensorflow": requirements_extra_tf,
        "jax": requirements_extra_jax,
        "mxnet": requirements_extra_mxnet,
        "fhe": requirements_extra_fhe,
        "llm": requirements_extra_llm,
        "deepspeed": requirements_extra_deepspeed,
    },
    package_data={"": ["py.typed"]},
    license="Apache 2.0",
    entry_points={
        "console_scripts": [
            "fedml=fedml.cli.cli:cli",
        ]
    },
    cmdclass={"bdist_wheel": bdist_wheel},
    # options={"bdist_wheel": {"universal": True}}
)<|MERGE_RESOLUTION|>--- conflicted
+++ resolved
@@ -113,11 +113,7 @@
 
 setup(
     name="fedml",
-<<<<<<< HEAD
-    version="0.8.18a9",
-=======
-    version="0.8.18b8",
->>>>>>> ae45145f
+    version="0.8.18b9",
     author="FedML Team",
     author_email="ch@fedml.ai",
     description="A research and production integrated edge-cloud library for "
