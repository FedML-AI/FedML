--- conflicted
+++ resolved
@@ -114,11 +114,7 @@
 
 setup(
     name="fedml",
-<<<<<<< HEAD
-    version="0.8.18.dev11",
-=======
-    version="0.8.18a10",
->>>>>>> 27ad9208
+    version="0.8.18a11",
     author="FedML Team",
     author_email="ch@fedml.ai",
     description="A research and production integrated edge-cloud library for "
