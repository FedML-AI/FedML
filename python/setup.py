--- conflicted
+++ resolved
@@ -96,11 +96,7 @@
 
 setup(
     name="fedml",
-<<<<<<< HEAD
-    version="0.8.14.dev8",
-=======
-    version="0.8.14a7",
->>>>>>> c408555b
+    version="0.8.14a8",
     author="FedML Team",
     author_email="ch@fedml.ai",
     description="A research and production integrated edge-cloud library for "
