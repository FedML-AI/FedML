import io
import os
import platform

from setuptools import setup, find_packages

try:
    # from wheel.bdist_wheel import bdist_wheel
    from wheel.bdist_wheel import bdist_wheel as _bdist_wheel


    class bdist_wheel(_bdist_wheel):
        def finalize_options(self):
            self.root_is_pure = False
            self.universal = True
            _bdist_wheel.finalize_options(self)

except ImportError:
    bdist_wheel = None

requirements = [
    'GPUtil',
    'PyYAML==5.3.1',
    'aiohttp>=3.8.1',
    'attrdict',
    'attrs',
    'boto3',
    'cachetools',
    'chardet',
    'click',
    'dill',
    'docker==6.1.3',
    'fastapi',
    'gensim',
    'geventhttpclient>=1.4.4,<=2.0.9',
    'graphviz<0.9.0,>=0.8.1',
    'h5py',
    'httpx',
    'matplotlib',
    'multiprocess',
    'networkx<3.0',
    'ntplib',
    'numpy>=1.21,<2.0',
    'onnx',
    'paho-mqtt<2.0.0',
    'pandas',
    'prettytable',
    'py-machineid',
    'pydantic',
    'pytest',
    'pytest-mock',
    'python-rapidjson>=0.9.1',
    'redis',
    'scikit-learn',
    'smart-open==6.3.0',
    'sqlalchemy',
    'toposort',
    'torch>=1.13.1',
    'torchvision>=0.14.1',
    'tqdm',
    'tritonclient',
    'typing_extensions',
    'tzlocal',
    'uvicorn',
    'wandb==0.13.2',
    'wget',
    # Need to pin this version due to breaking change released in python docker sdk
    'requests<2.32',
    'python-dotenv',
    'protobuf>=3.20.2,<4.0dev',
    'typer<0.10.0,>=0.3.0',
    'fastapi-cli==0.0.1',
    'setproctitle'
]

requirements_extra_mpi = [
    "mpi4py",
]

requirements_extra_tf = [
    "tensorflow",
    "tensorflow_datasets",
    "tensorflow_federated",
]

requirements_extra_jax = [
]

# https://github.com/apache/incubator-mxnet/issues/18329
requirements_extra_mxnet = [
    "mxnet==2.0.0b1",
]

requirements_extra_crypto = [
    "PyNaCl",
    "eciespy",
]

requirements_extra_fhe = [
    "tenseal",
]

requirements_extra_llm = [
    'accelerate>=0.24.0',
    'datasets>=2.14.0',
    'einops',
    'evaluate',
    'ninja',
    'packaging',
    'peft>=0.4.0',
    'safetensors',
    'sentencepiece',
    'transformers[torch]>=4.31.0',
    'zstandard'
]

requirements_extra_deepspeed = [
    "deepspeed>=0.10.2",
]

requirements_extra_nlp = [
    'spacy>=3.2.0,<3.3.0',
]

# if platform.machine() == "x86_64":
#    requirements.append("MNN==1.1.6")

setup(
    name="fedml",
<<<<<<< HEAD
    version="0.8.31b23",
=======
    version="0.8.51b1",
>>>>>>> 29a397fe
    author="FedML Team",
    author_email="ch@fedml.ai",
    description="A research and production integrated edge-cloud library for "
                "federated/distributed machine learning at anywhere at any scale.",
    long_description=io.open(os.path.join("README.md"), "r", encoding="utf-8").read(),
    long_description_content_type="text/markdown",
    url="https://github.com/FedML-AI/FedML",
    keywords=[
        "distributed machine learning",
        "federated learning",
        "natural language processing",
        "computer vision",
        "Internet of Things",
    ],
    classifiers=[
        "Operating System :: Microsoft :: Windows",
        "Operating System :: POSIX",
        "Operating System :: Unix",
        "Operating System :: MacOS",
        "Programming Language :: Python :: 3",
        "Programming Language :: Python :: 3.8",
        "Programming Language :: Python :: 3.9",
        "Programming Language :: Python :: 3.10",
        "Programming Language :: Python :: Implementation :: CPython",
        "Programming Language :: Python :: Implementation :: PyPy",
    ],
    packages=find_packages(),
    include_package_data=True,
    data_files=[
        (
            "fedml",
            [
                "fedml/config/simulation_sp/fedml_config.yaml",
                "fedml/config/simulaton_mpi/fedml_config.yaml",
                "fedml/computing/scheduler/build-package/mlops-core/fedml-server/server-package/conf/fedml.yaml",
                "fedml/computing/scheduler/build-package/mlops-core/fedml-server/server-package/fedml/config/fedml_config.yaml",
                "fedml/computing/scheduler/build-package/mlops-core/fedml-client/client-package/conf/fedml.yaml",
                "fedml/computing/scheduler/build-package/mlops-core/fedml-client/client-package/fedml/config/fedml_config.yaml",
                "fedml/computing/scheduler/master/templates/fedml-aggregator-data-pv.yaml",
                "fedml/computing/scheduler/master/templates/fedml-aggregator-data-pvc.yaml",
                "fedml/computing/scheduler/master/templates/fedml-server-deployment.yaml",
                "fedml/computing/scheduler/master/templates/fedml-server-svc.yaml",
                "fedml/core/mlops/ssl/open-dev.fedml.ai_bundle.crt",
                "fedml/core/mlops/ssl/open-test.fedml.ai_bundle.crt",
                "fedml/core/mlops/ssl/open-release.fedml.ai_bundle.crt",
                "fedml/core/mlops/ssl/open-root-ca.crt",
            ],
        )
    ],
    install_requires=requirements,
    extras_require={
        "MPI": requirements_extra_mpi,
        "deepspeed": requirements_extra_deepspeed,
        "fhe": requirements_extra_fhe,
        "gRPC": "grpcio",
        "jax": requirements_extra_jax,
        "llm": requirements_extra_llm,
        "mxnet": requirements_extra_mxnet,
        "tensorflow": requirements_extra_tf,
        "nlp": requirements_extra_nlp,
    },
    package_data={"": ["py.typed"]},
    license="Apache 2.0",
    entry_points={
        "console_scripts": [
            "fedml=fedml.cli.cli:cli",
        ]
    },
    cmdclass={"bdist_wheel": bdist_wheel},
    # options={"bdist_wheel": {"universal": True}}
)<|MERGE_RESOLUTION|>--- conflicted
+++ resolved
@@ -127,11 +127,7 @@
 
 setup(
     name="fedml",
-<<<<<<< HEAD
-    version="0.8.31b23",
-=======
     version="0.8.51b1",
->>>>>>> 29a397fe
     author="FedML Team",
     author_email="ch@fedml.ai",
     description="A research and production integrated edge-cloud library for "
