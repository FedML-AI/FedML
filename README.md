<<<<<<< HEAD
# FedML: A Research Library and Benchmark for Federated Machine Learning

<p align="center">
:page_facing_up: <a href="https://arxiv.org/abs/2007.13518">https://arxiv.org/abs/2007.13518</a>
</p>

<p align="center">
  <a href="https://github.com/FedML-AI/FedML/projects/1"><img alt="Roadmap" src="https://img.shields.io/badge/roadmap-FedML-informational.svg?style=flat-square"></a>
  <a href="#"><img alt="Python3" src="https://img.shields.io/badge/Python-3-brightgreen.svg?style=flat-square"></a>
  <a href="#"><img alt="PyTorch" src="https://img.shields.io/badge/PyTorch-%3E1.0-orange"></a>
  <a href="https://travis-ci.org/FedML-AI/FedML"><img alt="Travis" src="https://img.shields.io/travis/FedML-AI/FedML.svg?style=flat-square"></a>
  <a href="https://opencollective.com/fedml/donate"><img alt="Contributors" src="https://opencollective.com/fedml/tiers/badge.svg?style=flat-square"></a>
</p>

<p align="center">
   <a href="https://opencollective.com/fedml#support" target="_blank"><img src="https://opencollective.com/fedml/tiers/sponsors.svg?avatarHeight=36"></a>
</p>

## News
<b>2020-11-05 (System)</b>: Do you want to run federated learning on <b>IoT devices</b>? FedML architecture design can smoothly transplant the distributed computing code to the IoT platform. FedML can support edge training on two IoT devices: <b>Raspberry Pi 4</b> and <b>NVIDIA Jetson Nano</b>!!! Please check it out here: https://github.com/FedML-AI/FedML/blob/master/fedml_iot/README.md <br>
<img src=https://github.com/FedML-AI/FedML/blob/master/docs/image/raspberry_pi.png width="35%">
<img src=https://github.com/FedML-AI/FedML/blob/master/docs/image/nvidia-jetson-nano.png width="35%">

<b>2020-10-28 (Algorithms) </b>: We released more advanced federated optimization algorithms, more than just FedAvg! http://doc.fedml.ai/#/algorithm-reference-implementation

<b>2020-10-26 (Publication) </b>: V2 of our white paper is released. Please check out here: https://arxiv.org/pdf/2007.13518.pdf

<b>2020-10-07 (Model and Dataset) </b>: Datasets + Models ALL IN ONE!!! FedML supports comprehensive research-oriented FL datasets and models:

- cross-device CV: Federated EMNIST + CNN (2 conv layers)
- cross-device CV: CIFAR100 + ResNet18 (Group Normalization)
- cross-device NLP: shakespeare + RNN (bi-LSTM)
- cross-device NLP: stackoverflow (NWP) + RNN (bi-LSTM)
- cross-silo CV: CIFAR10, CIFAR100, CINIC10 + ResNet
- cross-silo CV: CIFAR10, CIFAR100, CINIC10 + MobileNet
- linear: MNIST + Logistic Regression

Please check `create_model(args, model_name, output_dim)` and `load_data(args, dataset_name)` at `fedml_experiments/distributed/fedavg/main_fedavg.py` for details.

We will support more advanced models and datasets, please stay tuned!

---

<b>2020-09-30 (Publication)</b>: We maintained a comprehensive publication list of Federated Learning here: https://github.com/chaoyanghe/Awesome-Federated-Learning

---

<b>2020-09-28 (Publication)</b>: Authors of FedML (https://fedml.ai) have 7 papers that got accepted to NeurIPS 2020. Big congratulations!!!
Here is the publication list: https://github.com/FedML-AI/FedML/blob/master/publications.md. Highlighted ones are related to large-scale distributed learning and federated learning.


## What is Federated Learning?
Please read this long vision paper [Advances and Open Problems in Federated Learning](https://arxiv.org/abs/1912.04977).

This publication list is also helpful: https://github.com/chaoyanghe/Awesome-Federated-Learning

## Introduction
Federated learning is a rapidly growing research field in the machine learning domain. 
Although considerable research efforts have been made, existing libraries cannot adequately support diverse algorithmic development (e.g., diverse topology and flexible message exchange), 
and inconsistent dataset and model usage in experiments make fair comparisons difficult.
In this work, we introduce FedML, an open research library and benchmark that facilitates the development of new federated learning algorithms and fair performance comparisons. 
FedML supports three computing paradigms (distributed training, mobile on-device training, and standalone simulation) for users to conduct experiments in different system environments. 
FedML also promotes diverse algorithmic research with flexible and generic API design and reference baseline implementations. A curated and comprehensive benchmark dataset for the non-I.I.D setting aims at making a fair comparison.
We believe FedML can provide an efficient and reproducible means of developing and evaluating algorithms for the federated learning research community. We maintain the source code, documents, and user community at https://FedML.ai.

For more details, please read our full paper: [https://arxiv.org/abs/2007.13518](https://arxiv.org/abs/2007.13518)

## Usage
1. Research on FL algorithm or system
2. Teaching in a ML course
3. System prototype for industrial production.
4. Self-study FL: understanding code level details of FL algorithms.

## Architecture

![architecture](./docs/image/architecture_for_website.png)


The functionality of each package is as follows:

**fedml_core**: The FedML low level API package. This package implements distributed computing by communication backend like MPI, and also support topology management. 
Other low-level APIs related to security and privacy are also supported.

**fedml**: The FedML high level API package. This package support different federated learning algorithm with only one line code.
All algorithms are built based on the "fedml_core" package.
Users can change this package to add more advanced algorithms.

**fedml_mobile**: This package is used to support on-device training using Android/iOS smartphones. 

**fedml_experiments**: This package is used to test algorithms in "fedml" package by calling high level APIs.

**benchmark**: This package is used to run benchmark experiments.

**applications**: This package is a collection of applications based on FedML.


## Join our Community
Please join our community. We will post updated features and answer questions on Slack.

[Join fedml.slack.com](https://join.slack.com/t/fedml/shared_invite/zt-havwx1ee-a1xfOUrATNfc9DFqU~r34w)
(this is a link that never expires)

## Contributing
We sincerely welcome contributors and believe in the power of the open source. We welcome expertise from two tracks, either research or engineering.

1. If you are a researcher who needs APIs that our library does not support yet, please send us your valuable suggestions.

2. If you are a researcher who has published FL-related algorithm or system-level optimization, we welcome you to submit your source code to FedML, which will then be maintained by our engineers and researchers.

3. If you are an engineer or student who is searching for interesting open source projects to broaden your career, FedML is perfect for you. Currently, we are developing the following urgent features.

i) transplanting more advanced FL algorithms to FedML. We will show you some important research publications once you are involved. 
For this role, we prefer engineers or students who have a basic understanding of machine learning.

ii) FedML-Mobiel service architecture: Flask + PyTorch + RabbitMQ

iii) upgrading our Android and iOS platform.

iv) building or applying more models in computer vision and NLP domains to FedML.

v) collecting realistic federated datasets by crowdsourcing.

Please email us for further information. 

## Citation
Please cite FedML in your publications if it helps your research:
```
@article{chaoyanghe2020fedml,
  Author = {He, Chaoyang and Li, Songze and So, Jinhyun and Zhang, Mi and Wang, Hongyi and Wang, Xiaoyang and Vepakomma, Praneeth and Singh, Abhishek and Qiu, Hang and Shen, Li and Zhao, Peilin and Kang, Yan and Liu, Yang and Raskar, Ramesh and Yang, Qiang and Annavaram, Murali and Avestimehr, Salman},
  Journal = {arXiv preprint arXiv:2007.13518},
  Title = {FedML: A Research Library and Benchmark for Federated Machine Learning},
  Year = {2020}
}
```

## Contacts
The corresponding author is:
 
Chaoyang He\
chaoyang.he@usc.edu\
http://chaoyanghe.com
=======
Notice: this `fednlp` branch is under development.
>>>>>>> 4af34fd9
<|MERGE_RESOLUTION|>--- conflicted
+++ resolved
@@ -1,145 +1,2 @@
-<<<<<<< HEAD
-# FedML: A Research Library and Benchmark for Federated Machine Learning
 
-<p align="center">
-:page_facing_up: <a href="https://arxiv.org/abs/2007.13518">https://arxiv.org/abs/2007.13518</a>
-</p>
-
-<p align="center">
-  <a href="https://github.com/FedML-AI/FedML/projects/1"><img alt="Roadmap" src="https://img.shields.io/badge/roadmap-FedML-informational.svg?style=flat-square"></a>
-  <a href="#"><img alt="Python3" src="https://img.shields.io/badge/Python-3-brightgreen.svg?style=flat-square"></a>
-  <a href="#"><img alt="PyTorch" src="https://img.shields.io/badge/PyTorch-%3E1.0-orange"></a>
-  <a href="https://travis-ci.org/FedML-AI/FedML"><img alt="Travis" src="https://img.shields.io/travis/FedML-AI/FedML.svg?style=flat-square"></a>
-  <a href="https://opencollective.com/fedml/donate"><img alt="Contributors" src="https://opencollective.com/fedml/tiers/badge.svg?style=flat-square"></a>
-</p>
-
-<p align="center">
-   <a href="https://opencollective.com/fedml#support" target="_blank"><img src="https://opencollective.com/fedml/tiers/sponsors.svg?avatarHeight=36"></a>
-</p>
-
-## News
-<b>2020-11-05 (System)</b>: Do you want to run federated learning on <b>IoT devices</b>? FedML architecture design can smoothly transplant the distributed computing code to the IoT platform. FedML can support edge training on two IoT devices: <b>Raspberry Pi 4</b> and <b>NVIDIA Jetson Nano</b>!!! Please check it out here: https://github.com/FedML-AI/FedML/blob/master/fedml_iot/README.md <br>
-<img src=https://github.com/FedML-AI/FedML/blob/master/docs/image/raspberry_pi.png width="35%">
-<img src=https://github.com/FedML-AI/FedML/blob/master/docs/image/nvidia-jetson-nano.png width="35%">
-
-<b>2020-10-28 (Algorithms) </b>: We released more advanced federated optimization algorithms, more than just FedAvg! http://doc.fedml.ai/#/algorithm-reference-implementation
-
-<b>2020-10-26 (Publication) </b>: V2 of our white paper is released. Please check out here: https://arxiv.org/pdf/2007.13518.pdf
-
-<b>2020-10-07 (Model and Dataset) </b>: Datasets + Models ALL IN ONE!!! FedML supports comprehensive research-oriented FL datasets and models:
-
-- cross-device CV: Federated EMNIST + CNN (2 conv layers)
-- cross-device CV: CIFAR100 + ResNet18 (Group Normalization)
-- cross-device NLP: shakespeare + RNN (bi-LSTM)
-- cross-device NLP: stackoverflow (NWP) + RNN (bi-LSTM)
-- cross-silo CV: CIFAR10, CIFAR100, CINIC10 + ResNet
-- cross-silo CV: CIFAR10, CIFAR100, CINIC10 + MobileNet
-- linear: MNIST + Logistic Regression
-
-Please check `create_model(args, model_name, output_dim)` and `load_data(args, dataset_name)` at `fedml_experiments/distributed/fedavg/main_fedavg.py` for details.
-
-We will support more advanced models and datasets, please stay tuned!
-
----
-
-<b>2020-09-30 (Publication)</b>: We maintained a comprehensive publication list of Federated Learning here: https://github.com/chaoyanghe/Awesome-Federated-Learning
-
----
-
-<b>2020-09-28 (Publication)</b>: Authors of FedML (https://fedml.ai) have 7 papers that got accepted to NeurIPS 2020. Big congratulations!!!
-Here is the publication list: https://github.com/FedML-AI/FedML/blob/master/publications.md. Highlighted ones are related to large-scale distributed learning and federated learning.
-
-
-## What is Federated Learning?
-Please read this long vision paper [Advances and Open Problems in Federated Learning](https://arxiv.org/abs/1912.04977).
-
-This publication list is also helpful: https://github.com/chaoyanghe/Awesome-Federated-Learning
-
-## Introduction
-Federated learning is a rapidly growing research field in the machine learning domain. 
-Although considerable research efforts have been made, existing libraries cannot adequately support diverse algorithmic development (e.g., diverse topology and flexible message exchange), 
-and inconsistent dataset and model usage in experiments make fair comparisons difficult.
-In this work, we introduce FedML, an open research library and benchmark that facilitates the development of new federated learning algorithms and fair performance comparisons. 
-FedML supports three computing paradigms (distributed training, mobile on-device training, and standalone simulation) for users to conduct experiments in different system environments. 
-FedML also promotes diverse algorithmic research with flexible and generic API design and reference baseline implementations. A curated and comprehensive benchmark dataset for the non-I.I.D setting aims at making a fair comparison.
-We believe FedML can provide an efficient and reproducible means of developing and evaluating algorithms for the federated learning research community. We maintain the source code, documents, and user community at https://FedML.ai.
-
-For more details, please read our full paper: [https://arxiv.org/abs/2007.13518](https://arxiv.org/abs/2007.13518)
-
-## Usage
-1. Research on FL algorithm or system
-2. Teaching in a ML course
-3. System prototype for industrial production.
-4. Self-study FL: understanding code level details of FL algorithms.
-
-## Architecture
-
-![architecture](./docs/image/architecture_for_website.png)
-
-
-The functionality of each package is as follows:
-
-**fedml_core**: The FedML low level API package. This package implements distributed computing by communication backend like MPI, and also support topology management. 
-Other low-level APIs related to security and privacy are also supported.
-
-**fedml**: The FedML high level API package. This package support different federated learning algorithm with only one line code.
-All algorithms are built based on the "fedml_core" package.
-Users can change this package to add more advanced algorithms.
-
-**fedml_mobile**: This package is used to support on-device training using Android/iOS smartphones. 
-
-**fedml_experiments**: This package is used to test algorithms in "fedml" package by calling high level APIs.
-
-**benchmark**: This package is used to run benchmark experiments.
-
-**applications**: This package is a collection of applications based on FedML.
-
-
-## Join our Community
-Please join our community. We will post updated features and answer questions on Slack.
-
-[Join fedml.slack.com](https://join.slack.com/t/fedml/shared_invite/zt-havwx1ee-a1xfOUrATNfc9DFqU~r34w)
-(this is a link that never expires)
-
-## Contributing
-We sincerely welcome contributors and believe in the power of the open source. We welcome expertise from two tracks, either research or engineering.
-
-1. If you are a researcher who needs APIs that our library does not support yet, please send us your valuable suggestions.
-
-2. If you are a researcher who has published FL-related algorithm or system-level optimization, we welcome you to submit your source code to FedML, which will then be maintained by our engineers and researchers.
-
-3. If you are an engineer or student who is searching for interesting open source projects to broaden your career, FedML is perfect for you. Currently, we are developing the following urgent features.
-
-i) transplanting more advanced FL algorithms to FedML. We will show you some important research publications once you are involved. 
-For this role, we prefer engineers or students who have a basic understanding of machine learning.
-
-ii) FedML-Mobiel service architecture: Flask + PyTorch + RabbitMQ
-
-iii) upgrading our Android and iOS platform.
-
-iv) building or applying more models in computer vision and NLP domains to FedML.
-
-v) collecting realistic federated datasets by crowdsourcing.
-
-Please email us for further information. 
-
-## Citation
-Please cite FedML in your publications if it helps your research:
-```
-@article{chaoyanghe2020fedml,
-  Author = {He, Chaoyang and Li, Songze and So, Jinhyun and Zhang, Mi and Wang, Hongyi and Wang, Xiaoyang and Vepakomma, Praneeth and Singh, Abhishek and Qiu, Hang and Shen, Li and Zhao, Peilin and Kang, Yan and Liu, Yang and Raskar, Ramesh and Yang, Qiang and Annavaram, Murali and Avestimehr, Salman},
-  Journal = {arXiv preprint arXiv:2007.13518},
-  Title = {FedML: A Research Library and Benchmark for Federated Machine Learning},
-  Year = {2020}
-}
-```
-
-## Contacts
-The corresponding author is:
- 
-Chaoyang He\
-chaoyang.he@usc.edu\
-http://chaoyanghe.com
-=======
-Notice: this `fednlp` branch is under development.
->>>>>>> 4af34fd9
+Notice: this `fednlp` branch is under development.