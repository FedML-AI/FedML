--- conflicted
+++ resolved
@@ -64,7 +64,6 @@
     "@tensorflow/tfjs-vis": "^1.5.1"
   },
   "dependencies": {
-<<<<<<< HEAD
     "@jridgewell/sourcemap-codec": "^1.4.14",
     "@types/uuid": "^9.0.1",
     "aws-sdk": "^2.1346.0",
@@ -72,9 +71,5 @@
     "core-js": "^3.29.1",
     "mqtt": "^4.3.7",
     "uuid": "^9.0.0"
-=======
-    "@tensorflow/tfjs": "^4.2.0",
-    "@tensorflow/tfjs-vis": "^1.5.1"
->>>>>>> 2cf1b25c
   }
 }